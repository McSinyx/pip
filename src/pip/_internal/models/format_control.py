from pip._vendor.packaging.utils import canonicalize_name

<<<<<<< HEAD
from pip._internal.exceptions import CommandError
=======
from pip._internal.utils.typing import MYPY_CHECK_RUNNING

if MYPY_CHECK_RUNNING:
    from typing import Optional, Set  # noqa: F401
>>>>>>> 5f541575


class FormatControl(object):
    """A helper class for controlling formats from which packages are installed.
    If a field is falsy, it isn't set. If it is {':all:'}, it should match all
    packages except those listed in the other field. Only one field can be set
    to {':all:'} at a time. The rest of the time exact package name matches
    are listed, with any given package only showing up in one field at a time.
    """
    def __init__(self, no_binary=None, only_binary=None):
        # type: (Optional[Set], Optional[Set]) -> None
        self.no_binary = set() if no_binary is None else no_binary
        self.only_binary = set() if only_binary is None else only_binary

    def __eq__(self, other):
        return self.__dict__ == other.__dict__

    def __ne__(self, other):
        return not self.__eq__(other)

    def __repr__(self):
        return "{}({}, {})".format(
            self.__class__.__name__,
            self.no_binary,
            self.only_binary
        )

    @staticmethod
    def handle_mutual_excludes(value, target, other):
<<<<<<< HEAD
        if value.startswith('-'):
            raise CommandError(
                "--no-binary / --only-binary option requires 1 argument."
            )
=======
        # type: (str, Optional[Set], Optional[Set]) -> None
>>>>>>> 5f541575
        new = value.split(',')
        while ':all:' in new:
            other.clear()
            target.clear()
            target.add(':all:')
            del new[:new.index(':all:') + 1]
            # Without a none, we want to discard everything as :all: covers it
            if ':none:' not in new:
                return
        for name in new:
            if name == ':none:':
                target.clear()
                continue
            name = canonicalize_name(name)
            other.discard(name)
            target.add(name)

    def get_allowed_formats(self, canonical_name):
        result = {"binary", "source"}
        if canonical_name in self.only_binary:
            result.discard('source')
        elif canonical_name in self.no_binary:
            result.discard('binary')
        elif ':all:' in self.only_binary:
            result.discard('source')
        elif ':all:' in self.no_binary:
            result.discard('binary')
        return frozenset(result)

    def disallow_binaries(self):
        self.handle_mutual_excludes(
            ':all:', self.no_binary, self.only_binary,
        )<|MERGE_RESOLUTION|>--- conflicted
+++ resolved
@@ -1,13 +1,10 @@
 from pip._vendor.packaging.utils import canonicalize_name
 
-<<<<<<< HEAD
 from pip._internal.exceptions import CommandError
-=======
 from pip._internal.utils.typing import MYPY_CHECK_RUNNING
 
 if MYPY_CHECK_RUNNING:
     from typing import Optional, Set  # noqa: F401
->>>>>>> 5f541575
 
 
 class FormatControl(object):
@@ -37,14 +34,11 @@
 
     @staticmethod
     def handle_mutual_excludes(value, target, other):
-<<<<<<< HEAD
+        # type: (str, Optional[Set], Optional[Set]) -> None
         if value.startswith('-'):
             raise CommandError(
                 "--no-binary / --only-binary option requires 1 argument."
             )
-=======
-        # type: (str, Optional[Set], Optional[Set]) -> None
->>>>>>> 5f541575
         new = value.split(',')
         while ':all:' in new:
             other.clear()
