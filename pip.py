--- conflicted
+++ resolved
@@ -48,17 +48,19 @@
 class BadCommand(Exception):
     """Raised when virtualenv or a command is not found"""
 
-<<<<<<< HEAD
-# Choose a Git command based on platform.
+# FIXME doesn't account for venv linked to global site-packages
 if sys.platform == 'win32':
-    GIT_CMD = 'git.cmd'
-    BZR_CMD = 'bzr.bat'
+    lib_py = os.path.join(sys.prefix, 'Lib')
+    bin_py = os.path.join(sys.prefix, 'Scripts')
+    # buildout uses 'bin' on Windows too?
+    if not os.path.exists(bin_py):
+        bin_py = os.path.join(sys.prefix, 'bin')
     CONFIG_NAME = 'pip.cfg'
 else:
-    GIT_CMD = 'git'
-    BZR_CMD = 'bzr'
+    lib_py = os.path.join(sys.prefix, 'lib', 'python%s' % sys.version[:3])
+    bin_py = os.path.join(sys.prefix, 'bin')
     CONFIG_NAME = '.pip.cfg'
-
+    
 class ConfigOptionParser(optparse.OptionParser):
 
     def __init__(self, *args, **kwargs):
@@ -116,38 +118,6 @@
         if self.config.has_section(section):
             return self.config.items(section)
         return []
-=======
-if getattr(sys, 'real_prefix', None):
-    ## FIXME: is build/ a good name?
-    base_prefix = os.path.join(sys.prefix, 'build')
-    base_src_prefix = os.path.join(sys.prefix, 'src')
-else:
-    ## FIXME: this isn't a very good default
-    base_prefix = os.path.join(os.getcwd(), 'build')
-    base_src_prefix = os.path.join(os.getcwd(), 'src')
-
-# FIXME doesn't account for venv linked to global site-packages
-if sys.platform == 'win32':
-    lib_py = os.path.join(sys.prefix, 'Lib')
-    bin_py = os.path.join(sys.prefix, 'Scripts')
-    # buildout uses 'bin' on Windows too?
-    if not os.path.exists(bin_py):
-        bin_py = os.path.join(sys.prefix, 'bin')
-else:
-    lib_py = os.path.join(sys.prefix, 'lib', 'python%s' % sys.version[:3])
-    bin_py = os.path.join(sys.prefix, 'bin')
-    
-pypi_url = "http://pypi.python.org/simple"
-
-default_timeout = 15
-
-## FIXME: this shouldn't be a module setting
-default_vcs = None
-if os.environ.get('PIP_DEFAULT_VCS'):
-    default_vcs = os.environ['PIP_DEFAULT_VCS']
-
-virtualenv_base = os.environ.get('PIP_VIRTUALENV_BASE')
->>>>>>> 1d618e8c
 
 try:
     pip_dist = pkg_resources.get_distribution('pip')
@@ -157,8 +127,6 @@
     # when running pip.py without installing
     version=None
 
-<<<<<<< HEAD
-=======
 try:
     any
 except NameError:
@@ -168,23 +136,6 @@
                 return True
         return False
 
-def rmtree_errorhandler(func, path, exc_info):
-    """On Windows, the files in .svn are read-only, so when rmtree() tries to
-    remove them, an exception is thrown.  We catch that here, remove the
-    read-only attribute, and hopefully continue without problems."""
-    exctype, value = exc_info[:2]
-    # lookin for a windows error
-    if exctype is not WindowsError or 'Access is denied' not in str(value):
-        raise
-    # file type should currently be read only
-    if ((os.stat(path).st_mode & stat.S_IREAD) != stat.S_IREAD):
-        raise
-    # convert to read/write
-    os.chmod(path, stat.S_IWRITE)
-    # use the original function to repeat the operation
-    func(path)
-
->>>>>>> 1d618e8c
 class VcsSupport(object):
     _registry = {}
     schemes = ['ssh', 'git', 'hg', 'bzr', 'sftp']
@@ -4577,22 +4528,6 @@
         base = base[:-4]
     return base, ext
 
-<<<<<<< HEAD
-def strtobool(val):
-    """Convert a string representation of truth to true (1) or false (0).
-
-    True values are 'y', 'yes', 't', 'true', 'on', and '1'; false values
-    are 'n', 'no', 'f', 'false', 'off', and '0'.  Raises ValueError if
-    'val' is anything else.
-    """
-    val = val.lower()
-    if val in ('y', 'yes', 't', 'true', 'on', '1'):
-        return 1
-    elif val in ('n', 'no', 'f', 'false', 'off', '0'):
-        return 0
-    else:
-        raise ValueError, "invalid truth value %r" % (val,)
-=======
 def find_command(cmd, paths=None, pathext=None):
     """Searches the PATH for the given command and returns its path"""
     if paths is None:
@@ -4618,7 +4553,6 @@
         if os.path.exists(cmd_path):
             return cmd_path
     return None
->>>>>>> 1d618e8c
 
 class _Inf(object):
     """I am bigger than everything!"""
